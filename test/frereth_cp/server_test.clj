--- conflicted
+++ resolved
@@ -70,52 +70,4 @@
         (is (= @recvd msg)))
       (finally
         (println "Triggering event loop exit")
-<<<<<<< HEAD
-        (stop started)))))
-
-(deftest test-cookie-composition
-  ;; FIXME: This test does not belong in here.
-  ;; The magic numbers for the first few fields are really just to try
-  ;; to make the arrays distinctive enough that I can tell what's broken
-  ;; if/when things go sideways.
-  (let [client-extension (byte-array (take K/server-nonce-suffix-length (repeat 0)))
-        server-extension (byte-array (take K/server-nonce-suffix-length (range)))
-        working-nonce (byte-array (take (+ K/server-nonce-suffix-length
-                                           K/server-nonce-prefix-length)
-                                        (drop 40 (range))))
-        boxed (byte-array K/cookie-packet-length)
-        ;; Make sure we have plenty of room for writing
-        dst (Unpooled/buffer (* 2 K/cookie-packet-length))
-        ;; Built from the array, offset, and the length
-        buffered-nonce-suffix (Unpooled/wrappedBuffer working-nonce
-                                                      K/server-nonce-prefix-length
-                                                      K/server-nonce-suffix-length)
-        nonce-suffix (byte-array K/server-nonce-suffix-length)
-        buffered-cookie (Unpooled/wrappedBuffer boxed
-                                                K/box-zero-bytes
-                                                K/cookie-frame-length)
-        cookie (byte-array K/cookie-frame-length)]
-    (.readBytes buffered-nonce-suffix nonce-suffix)
-    (.readBytes buffered-cookie cookie)
-    (let [to-encode {::K/header K/cookie-header
-                     ::K/client-extension client-extension
-                     ::K/server-extension server-extension
-                     ::K/client-nonce-suffix nonce-suffix
-                     ::K/cookie cookie}]
-      (try
-        (let [composed (shared/compose K/cookie-frame to-encode dst)]
-          ;; It's very tempting to dissect this.
-          (is composed))
-        (catch clojure.lang.ExceptionInfo ex
-          (is (not (.getData ex))))))))
-
-(deftest vouch-extraction
-  ;; FIXME: This doesn't belong in here.
-  ;; TODO:
-  ;; Use client/build-vouch to generate a vouch wrapper.
-  ;; Then call server/decrypt-initiate-vouch to verify that
-  ;; it extracted correctly.
-  (throw (RuntimeException. "Not Implemented")))
-=======
-        (stop started)))))
->>>>>>> a9e2ed99
+        (stop started)))))