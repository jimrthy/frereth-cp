--- conflicted
+++ resolved
@@ -97,16 +97,9 @@
   (component/start (mock-up)))
 
 (comment
-<<<<<<< HEAD
-  (let [started-mock-up (started-mockup)
-        (component/stop started-mock-up)]
-    started-mock-up))
-=======
   (let [started-mock-up (started-mock-up)
         _ (component/stop started-mock-up)]
-    started-mock-up)
-  )
->>>>>>> 5e22ac05
+    started-mock-up))
 
 (s/fdef with-mock
         :args (s/cat :f (s/fspec :args (s/cat :system-map :com.frereth.common.schema/system-map)
