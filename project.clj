(defproject com.frereth/common "0.0.1-SNAPSHOT"
  :description "Pieces that the different Frereth parts share"
  :url "http://example.com/FIXME"
  :license {:name "Eclipse Public License"
            :url "http://www.eclipse.org/legal/epl-v10.html"}
  ;; Q: Could I totally pull datomic dependencies out of everything else
  ;; by putting them in here?
  ;; A: Probably. But it would be a foolish choice. The web and client components
  ;; really shouldn't have access to that sort of thing.
  ;; TODO: Pick a date library and use it.
  :dependencies [;; Q: Do I really want to choose this over clj-time?
<<<<<<< HEAD
                 ;; A: Absolutely not.
                 ;; And there's an excellent chance that I really want hara.time instead.
                 ;; TODO: Make that switch
=======
                 ;; A: No.
                 ;; Better Q: Why is this mentioned here at all?
>>>>>>> de947780
                 [clojure.joda-time "0.7.0"]
                 ;; Q: Does this make any sense in production?
                 ;; A: Well, it makes sense for the general runtime which
                 ;; is the primary goal.
<<<<<<< HEAD
                 ;; It seems to totally fit for frereth.client.
                 ;; And possibly for the server.
                 ;; Q: Does it make any sense for the renderer?
                 ;; A: Depends on whether that uses the client as a library
                 ;; or a stand-alone executable.
                 ;; As it stands: absolutely. Especially if I stick with a browser-
                 ;; based renderer
                 [com.cemerick/pomegranate "0.3.1" :exclusions [org.apache.httpcomponents/httpclient
                                                                org.apache.httpcomponents/httpcore
                                                                org.apache.maven.wagon/wagon-http
                                                                org.codehaus.plexus/plexus-utils]]
=======
                 ;; It doesn't seem to belong everywhere, but I'm not
                 ;; sure which pieces won't need to update CLASSPATH on
                 ;; the fly.
                 ;; Maybe not the renderer, but that may where it actually
                 ;; makes the most sense.
                 ;; Including this is strictly speculative at this point,
                 ;; but it really is a major part of The Point.
                 [com.cemerick/pomegranate "0.3.1" :exclusions [org.codehaus.plexus/plexus-utils]]
>>>>>>> de947780
                 ;; For now, this next library needs to be distributed to
                 ;; a local maven repo.
                 ;; It seems like it should really take care of its handler
                 ;; ...except that very likely means native libraries, so
                 ;; it gets more complicated. Still, we shouldn't be worrying
                 ;; about details like jeromq vs jzmq here.
                 ;; Q: Does the reference to this really belong in here?
                 ;; After all, there's a pretty strong chance that "only"
                 ;; server and client will actually use it.
                 ;; Then again, if that happens, web will only inherit
                 ;; this through client. And, if it doesn't, renderer
                 ;; will need this to talk to the stand-alone "client."
                 ;; So the short answer is "Yes"
                 ;; Longer answer is "Do I really want to depend on a native library?"
                 ;; This answer to that question is rapidly turning to "No, but..."
                 ;; It does make sense for the client/server (until/unless I just swap
                 ;; it out for hornetq), but I'm writing an app that needs functionality
                 ;; implemented in here, and I really don't want to install this for it.
                 [com.jimrthy/cljeromq "0.1.0-SNAPSHOT" :exclusions [com.stuartsierra/component
                                                                     org.clojure/clojure
                                                                     prismatic/schema]]
                 [com.jimrthy/component-dsl "0.1.1-SNAPSHOT" :exclusions [org.clojure/clojure]]
<<<<<<< HEAD
                 [com.taoensso/timbre "4.6.0" :exclusions [org.clojure/clojure
                                                           org.clojure/tools.reader]]
                 [fullcontact/full.async "0.9.0" :exclusions [org.clojure/clojure
                                                               org.clojure/core.async]]
                 ;; This has been deprecated.
                 ;; TODO: Switch to hara-events
                 [im.chit/ribol "0.4.1" :exclusions [org.clojure/clojure]]
                 [io.aviso/config "0.2.0" :exclusions [org.clojure/clojure
                                                       prismatic/schema]]
                 ;; Because pomegranate and lein conflict.
                 ;; Try the latest versions to see how it works
                 [org.apache.maven.wagon/wagon-http "2.10"]
                 [org.apache.httpcomponents/httpcore "4.4.5"]
                 [org.apache.httpcomponents/httpclient "4.5.2"]

=======
                 [com.taoensso/timbre "4.4.0" :exclusions [io.aviso/pretty
                                                           org.clojure/clojure
                                                           org.clojure/tools.reader]]
                 [fullcontact/full.async "0.9.0" :exclusions [org.clojure/clojure
                                                              org.clojure/core.async]]
                 ;; This has been deprecated.
                 ;; TODO: Switch to hara-events
                 [im.chit/ribol "0.4.1" :exclusions [org.clojure/clojure]]
                 [io.aviso/config "0.1.13" :exclusions [org.clojure/clojure
                                                        prismatic/schema]]
>>>>>>> de947780
                 ;; This is screwing up EDN serialization
                 ;; In particular dates.
                 ;; TODO: Make it ignore those
                 ;; Q: Has the situation improved in the months I've been ignoring it?
                 #_[mvxcvi/puget "1.0.0" :exclusions [org.clojure/clojure]]
<<<<<<< HEAD
                 [org.clojure/clojure "1.9.0-alpha10"]
                 [org.clojure/core.async "0.2.385" :exclusions [org.clojure/clojure]]
                 [org.clojure/tools.reader "1.0.0-beta3" :exclusions [org.clojure/clojure]]
                 [prismatic/plumbing "0.5.3"]
=======
                 ;; 1.9.0-alpha5 breaks async-zmq
                 ;; TODO: Fix that
                 #_[org.clojure/clojure "1.8.0"]
                 [org.clojure/clojure "1.9.0-alpha5"]
                 [org.clojure/core.async "0.2.385" :exclusions [org.clojure/clojure
                                                                org.clojure/tools.analyzer]]
                 [org.clojure/tools.analyzer "0.6.9"]
                 [org.clojure/tools.reader "1.0.0-beta2" :exclusions [org.clojure/clojure]]
                 [prismatic/plumbing "0.5.3"]
                 ;; Q: What's the status on this, now that specs are being added for 1.9.0?
>>>>>>> de947780
                 [prismatic/schema "1.1.2"]]
  :jvm-opts [~(str "-Djava.library.path=/usr/local/lib:" (System/getenv "LD_LIBRARY_PATH"))]
  :plugins []

  :profiles {:dev {:dependencies [[org.clojure/java.classpath "0.2.3"
                                   :exclusions [org.clojure/clojure]]
                                  [org.clojure/tools.namespace "0.2.11"]]
                   ;; Q: Why do I have tools.namespace under both dependencies and plugins?
                   :plugins [[org.clojure/tools.namespace "0.2.11" :exclusions [org.clojure/clojure]]]
                   :source-paths ["dev"]}
             :uberjar {:aot :all}}
  :repl-options {:init-ns user})<|MERGE_RESOLUTION|>--- conflicted
+++ resolved
@@ -9,19 +9,14 @@
   ;; really shouldn't have access to that sort of thing.
   ;; TODO: Pick a date library and use it.
   :dependencies [;; Q: Do I really want to choose this over clj-time?
-<<<<<<< HEAD
                  ;; A: Absolutely not.
                  ;; And there's an excellent chance that I really want hara.time instead.
                  ;; TODO: Make that switch
-=======
-                 ;; A: No.
                  ;; Better Q: Why is this mentioned here at all?
->>>>>>> de947780
                  [clojure.joda-time "0.7.0"]
                  ;; Q: Does this make any sense in production?
                  ;; A: Well, it makes sense for the general runtime which
                  ;; is the primary goal.
-<<<<<<< HEAD
                  ;; It seems to totally fit for frereth.client.
                  ;; And possibly for the server.
                  ;; Q: Does it make any sense for the renderer?
@@ -33,16 +28,6 @@
                                                                 org.apache.httpcomponents/httpcore
                                                                 org.apache.maven.wagon/wagon-http
                                                                 org.codehaus.plexus/plexus-utils]]
-=======
-                 ;; It doesn't seem to belong everywhere, but I'm not
-                 ;; sure which pieces won't need to update CLASSPATH on
-                 ;; the fly.
-                 ;; Maybe not the renderer, but that may where it actually
-                 ;; makes the most sense.
-                 ;; Including this is strictly speculative at this point,
-                 ;; but it really is a major part of The Point.
-                 [com.cemerick/pomegranate "0.3.1" :exclusions [org.codehaus.plexus/plexus-utils]]
->>>>>>> de947780
                  ;; For now, this next library needs to be distributed to
                  ;; a local maven repo.
                  ;; It seems like it should really take care of its handler
@@ -65,8 +50,7 @@
                                                                      org.clojure/clojure
                                                                      prismatic/schema]]
                  [com.jimrthy/component-dsl "0.1.1-SNAPSHOT" :exclusions [org.clojure/clojure]]
-<<<<<<< HEAD
-                 [com.taoensso/timbre "4.6.0" :exclusions [org.clojure/clojure
+                 [com.taoensso/timbre "4.7.0" :exclusions [org.clojure/clojure
                                                            org.clojure/tools.reader]]
                  [fullcontact/full.async "0.9.0" :exclusions [org.clojure/clojure
                                                                org.clojure/core.async]]
@@ -81,40 +65,22 @@
                  [org.apache.httpcomponents/httpcore "4.4.5"]
                  [org.apache.httpcomponents/httpclient "4.5.2"]
 
-=======
-                 [com.taoensso/timbre "4.4.0" :exclusions [io.aviso/pretty
-                                                           org.clojure/clojure
-                                                           org.clojure/tools.reader]]
-                 [fullcontact/full.async "0.9.0" :exclusions [org.clojure/clojure
-                                                              org.clojure/core.async]]
-                 ;; This has been deprecated.
-                 ;; TODO: Switch to hara-events
-                 [im.chit/ribol "0.4.1" :exclusions [org.clojure/clojure]]
-                 [io.aviso/config "0.1.13" :exclusions [org.clojure/clojure
-                                                        prismatic/schema]]
->>>>>>> de947780
                  ;; This is screwing up EDN serialization
                  ;; In particular dates.
                  ;; TODO: Make it ignore those
                  ;; Q: Has the situation improved in the months I've been ignoring it?
                  #_[mvxcvi/puget "1.0.0" :exclusions [org.clojure/clojure]]
-<<<<<<< HEAD
+                 ;; 1.9.0-alpha5 breaks async-zmq
+                 ;; TODO: Make sure the problem is fixed, whatever it was
+                 #_[org.clojure/clojure "1.8.0"]
                  [org.clojure/clojure "1.9.0-alpha10"]
+                 [org.clojure/core.async "0.2.385" :exclusions [org.clojure/clojure
+                                                                org.clojure/tools.analyzer]]
+                 [org.clojure/tools.analyzer "0.6.9"]
                  [org.clojure/core.async "0.2.385" :exclusions [org.clojure/clojure]]
                  [org.clojure/tools.reader "1.0.0-beta3" :exclusions [org.clojure/clojure]]
                  [prismatic/plumbing "0.5.3"]
-=======
-                 ;; 1.9.0-alpha5 breaks async-zmq
-                 ;; TODO: Fix that
-                 #_[org.clojure/clojure "1.8.0"]
-                 [org.clojure/clojure "1.9.0-alpha5"]
-                 [org.clojure/core.async "0.2.385" :exclusions [org.clojure/clojure
-                                                                org.clojure/tools.analyzer]]
-                 [org.clojure/tools.analyzer "0.6.9"]
-                 [org.clojure/tools.reader "1.0.0-beta2" :exclusions [org.clojure/clojure]]
-                 [prismatic/plumbing "0.5.3"]
                  ;; Q: What's the status on this, now that specs are being added for 1.9.0?
->>>>>>> de947780
                  [prismatic/schema "1.1.2"]]
   :jvm-opts [~(str "-Djava.library.path=/usr/local/lib:" (System/getenv "LD_LIBRARY_PATH"))]
   :plugins []
