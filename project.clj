--- conflicted
+++ resolved
@@ -12,14 +12,8 @@
   ;; really shouldn't have access to that sort of thing.
   ;; TODO: Pick a date library and use it.
   :dependencies [[aleph "0.4.1"]
-<<<<<<< HEAD
+                 [buddy/buddy-core "1.1.1"]
                  [clj-time "0.12.2"]
-=======
-                 ;; TODO: Replace this with either transit or fressian
-                 [gloss "0.2.5"]
-                 [buddy/buddy-core "1.1.1"]
-                 [clj-time "0.12.0"]
->>>>>>> 31877e87
                  ;; Q: Does this make any sense in production?
                  ;; A: Well, it makes sense for the general runtime which
                  ;; is the primary goal.
@@ -61,6 +55,7 @@
                  ;; Q: Do I really want this?
                  [fullcontact/full.async "1.0.0" :exclusions [org.clojure/clojure
                                                                org.clojure/core.async]]
+                 ;; TODO: Replace this with either transit or fressian
                  [gloss "0.2.5" :exclusions [byte-streams
                                              manifold
                                              potemkin]]
