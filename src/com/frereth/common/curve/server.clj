--- conflicted
+++ resolved
@@ -110,7 +110,6 @@
   [state msg]
   (throw (ex-info "Not yet written" {:message msg})))
 
-<<<<<<< HEAD
 (defn hide-secrets!
   [this]
   (println "Hiding secrets")
@@ -122,97 +121,7 @@
   (let [minute-key-array (get-in this [:cookie-cutter ::minute-key])]
     (assert minute-key-array)
     (shared/random-bytes! minute-key-array))
-  ;; Missing step: update cookie-cutter's next-minute
-  ;; (that happens in handle-key-rotation)
-  (let [p-m (:packet-management this)]
-    (shared/random-bytes! (::shared/packet p-m)))
-  (shared/random-bytes! (-> this :current-client ::client-security ::short-pk))
-  ;; These are all private, so I really can't touch them
-  ;; Q: What *is* the best approach to clearing them then?
-  ;; For now, just explicitly set to nil once we get past these side-effects
-  ;; (i.e. at the bottom)
-  #_(shared/random-bytes (-> this :current-client ::shared-secrets :what?))
-  (let [work-area (:working-area this)]
-    (shared/random-bytes! (::shared/working-nonce work-area))
-    (shared/random-bytes! (::shared/text work-area)))
-  ;; These next two may make more sense once I have a better idea about
-  ;; the actual messaging implementation.
-  ;; Until then, plan on just sending objects across core.async.
-  ;; Of course, the entire point may be messages that are too big
-  ;; and need to be sharded.
-  #_(shared/random-bytes! (-> this :child-buffer ::buf))
-  #_(shared/random-bytes! (-> this :child-buffer ::msg))
-  (when-let [short-term-keys (get-in this [:my-keys ::short-pair])]
-    (shared/random-bytes! (.getPublicKey short-term-keys))
-    (shared/random-bytes! (.getSecretKey short-term-keys)))
-  ;; Clear the shared secrets in the current client
-  ;; Maintaning these anywhere I don't need them seems like an odd choice.
-  ;; Actually, keeping them in 2 different places seems odd.
-  ;; Q: What's the point to current-client at all?
-  (assoc-in this [:current-client ::shared-secrets] {::client-short<->server-long nil
-                                                     ::client-short<->server-short nil
-                                                     ::client-long<->server-long nil}))
-
-(defn handle-key-rotation
-  "Doing it this way means that state changes are only seen locally
-
-  They really need to propagate back up to the System that owns the Component.
-
-  It seems obvious that this state should go into an atom, or possibly an agent
-  so other pieces can see it.
-
-  But this is very similar to the kinds of state management issues that Om and
-  Om next are trying to solve. So that approach might not be as obvious as it
-  seems at first."
-  [state]
-  (try
-    (println "Checking whether it's time to rotate keys or not")
-    (let [now (System/nanoTime)
-          next-minute (-> state :cookie-cutter ::next-minute)
-          _ (println "next-minute:" next-minute "out of" (-> state keys)
-                     "with cookie-cutter" (:cookie-cutter state))
-          timeout (- next-minute now)]
-      (println "Top of handle-key-rotation. Remaining timeout:" timeout)
-      (if (<= timeout 0)
-        (let [timeout (one-minute now)]
-          (println "Saving key for previous minute")
-          (try
-            (shared/byte-copy! (-> state :cookie-cutter ::last-minute-key)
-                               (-> state :cookie-cutter ::minute-key))
-            (catch Exception ex
-              (println "Key rotation failed:" ex "a" (class ex))))
-          (println "Saved key for previous minute. Hiding:")
-          (assoc (hide-secrets! state)
-                 :timeout timeout))
-        (assoc state :timeout timeout)))
-    (catch Exception ex
-      (println "Rotation failed:" ex "\nStack trace:")
-      (.printtStackTrace ex)
-      state)))
-
-(defn hide-long-arrays
-  "Try to make pretty printing less obnoxious"
-  [state]
-  (-> state
-      (assoc-in [:current-client ::message] "...")
-      (assoc-in [:packet-management ::shared/packet] "...")
-      (assoc :message "..."
-             :working-area "...")))
-
-=======
-(declare hide-long-arrays)
-
-(defn hide-secrets!
-  [this]
-  (println "Hiding secrets")
-  ;; This is almost the top of the server's for(;;)
-  ;; Missing step: reset timeout
-  ;; Missing step: copy :minute-key into :last-minute-key
-  ;; (that's handled by key rotation. Don't need to bother
-  ;; if we're "just" cleaning up on exit)
-  (let [minute-key-array (get-in this [::cookie-cutter ::minute-key])]
-    (assert minute-key-array)
-    (shared/random-bytes! minute-key-array))
+
   ;; Missing step: update cookie-cutter's next-minute
   ;; (that happens in handle-key-rotation)
   (let [p-m (::shared/packet-management this)]
@@ -224,15 +133,15 @@
   ;; (i.e. at the bottom)
   #_(shared/random-bytes (-> this :current-client ::shared-secrets :what?))
   (let [work-area (::shared/working-area this)]
+    ;; These next two may make more sense once I have a better idea about
+    ;; the actual messaging implementation.
+    ;; Until then, plan on just sending objects across core.async.
+    ;; Of course, the entire point may be messages that are too big
+    ;; and need to be sharded.
+    #_(shared/random-bytes! (-> this :child-buffer ::buf))
+    #_(shared/random-bytes! (-> this :child-buffer ::msg))
     (shared/random-bytes! (::shared/working-nonce work-area))
     (shared/random-bytes! (::shared/text work-area)))
-  ;; These next two may make more sense once I have a better idea about
-  ;; the actual messaging implementation.
-  ;; Until then, plan on just sending objects across core.async.
-  ;; Of course, the entire point may be messages that are too big
-  ;; and need to be sharded.
-  #_(shared/random-bytes! (-> this :child-buffer ::buf))
-  #_(shared/random-bytes! (-> this :child-buffer ::msg))
   (when-let [short-term-keys (get-in this [::shared/my-keys ::short-pair])]
     (shared/random-bytes! (.getPublicKey short-term-keys))
     (shared/random-bytes! (.getSecretKey short-term-keys)))
@@ -240,9 +149,9 @@
   ;; Maintaning these anywhere I don't need them seems like an odd choice.
   ;; Actually, keeping them in 2 different places seems odd.
   ;; Q: What's the point to current-client at all?
-  (assoc-in this [::current-client ::shared-secrets] {::client-short<->server-long nil
-                                                      ::client-short<->server-short nil
-                                                      ::client-long<->server-long nil}))
+  (assoc-in this [:current-client ::shared-secrets] {::client-short<->server-long nil
+                                                     ::client-short<->server-short nil
+                                                     ::client-long<->server-long nil}))
 
 (defn handle-key-rotation
   "Doing it this way means that state changes are only seen locally
@@ -261,7 +170,7 @@
     (println "Checking whether it's time to rotate keys or not")
     (let [now (System/nanoTime)
           next-minute (::next-minute cookie-cutter)
-          _ (println "next-minute:" next-minute "out of" (-> state keys)
+          _ (println "next-minute:" next-minute "out of" (keys state)
                      "with cookie-cutter" cookie-cutter)
           timeout (- next-minute now)]
       (println "Top of handle-key-rotation. Remaining timeout:" timeout)
@@ -283,7 +192,12 @@
       (.printtStackTrace ex)
       state)))
 
->>>>>>> 582a2caf
+;;; This is generally useful enough that I'm doing the actual
+;;; definition down below in the public section.
+;;; But (begin!) uses it pretty heavily.
+;;; For now.
+(declare hide-long-arrays)
+
 (defn begin!
   "Start the event loop"
   [{:keys [::client-chan]
@@ -363,7 +277,6 @@
   "Try to make pretty printing less obnoxious"
   [state]
   (-> state
-      ;; TODO: Make sure these are ns-qualified
       (assoc-in [::current-client ::message] "...")
       (assoc-in [::shared/packet-management ::shared/packet] "...")
       (assoc #_[::message "..."]
