--- conflicted
+++ resolved
@@ -17,10 +17,7 @@
             [frereth-cp.shared.crypto :as crypto]
             [frereth-cp.shared.constants :as K]
             [frereth-cp.shared.logging :as log2]
-<<<<<<< HEAD
             [frereth-cp.shared.specs :as specs]
-=======
->>>>>>> b853485f
             [frereth-cp.util :as util]
             [manifold.deferred :as deferred]
             [manifold.stream :as strm])
@@ -38,41 +35,9 @@
 ;;;;;;;;;;;;;;;;;;;;;;;;;;;;;;;;;;;;;;;;;;;;;;;;;;;
 ;;; Specs
 
-<<<<<<< HEAD
-;; Q: More sensible to check for strm/source and sink protocols?
-
-(s/def ::reader (s/keys :req [::state/chan<-child]))
-(s/def ::writer (s/keys :req [::state/chan->child]))
-;; This stream is for sending ByteBufs back to the child when we're done
-;; Tracking them in a thread-safe pool seems like a better approach.
-;; Especially when we're talking about the server.
-;; But I have to get a first draft written before I can worry about details
-;; like that.
-;; Actually, I pretty much have to have access to that pool now, so messages
-;; can go the other way.
-;; I could try to get clever and try to reuse buffers when we have a basic
-;; request/response scenario. But that idea totally falls apart if the
-;; communication is mostly one-sided.
-;; It's available as a potential optimization, but it probably only
-;; makes sense from the "child" perspective, where we have more knowledge
-;; about the expected traffic patterns.
-;; TODO: Switch to PooledByteBufAllocator
-;; Instead of mucking around with this release-notifier nonsense
-;; FIXME: Actually, make this go away completely.
-;; We *do* get a ByteBuf at this layer. But it really needs to get
-;; extracted to a B] (for decrypting) and then released.
-(s/def ::release ::writer)
-;; Accepts the agent that owns "this" and returns
-;; 1) a writer channel we can use to send messages to the child.
-;; 2) a reader channel that the child will use to send byte
-;; arrays/bufs to us
-(s/def ::child-spawner (s/fspec :args (s/cat :this ::state/state-agent)
-                                :ret (s/keys :req [::state/child
-                                                   ::reader
-                                                   ::release
-                                                   ::writer])))
-=======
 (comment
+  ;; Q: More sensible to check for strm/source and sink protocols?
+
   (s/def ::reader (s/keys :req [::state/chan<-child]))
   (s/def ::writer (s/keys :req [::state/chan->child]))
   ;; This stream is for sending ByteBufs back to the child when we're done
@@ -90,6 +55,12 @@
   ;; about the expected traffic patterns.
   ;; TODO: Switch to PooledByteBufAllocator
   ;; Instead of mucking around with this release-notifier nonsense
+  ;; FIXME: Actually, make this go away completely.
+  ;; We *do* get a ByteBuf at this layer. But it really needs to get
+  ;; extracted to a B] (for decrypting) and then released.
+  ;; So, honestly, it makes more sense to just let the networking
+  ;; layer do that translation for us so we don't have to mess
+  ;; around with reference counting the ByteBuf.
   (s/def ::release ::writer)
   ;; Accepts the agent that owns "this" and returns
   ;; 1) a writer channel we can use to send messages to the child.
@@ -100,7 +71,6 @@
                                                      ::reader
                                                      ::release
                                                      ::writer]))))
->>>>>>> b853485f
 
 ;;;;;;;;;;;;;;;;;;;;;;;;;;;;;;;;;;;;;;;;;;;;;;;;;;;
 ;;; Internal
@@ -394,21 +364,13 @@
             (shared/release-packet-manager! (::shared/packet-management this))))))
 
 (s/fdef ctor
-<<<<<<< HEAD
-        :args (s/keys :req [::msg-specs/->child
-                            ::state/chan->server
-                            ::log2/logger
-                            ::specs/message-loop-name
-                            ::shared/my-keys
-                            ::state/server-security])
-=======
-        :args (s/cat :opts (s/keys :req [::state/chan<-server
+        :args (s/cat :opts (s/keys :req [::msg-specs/->child
                                          ::state/chan->server
+                                         ::specs/message-loop-name
                                          ::shared/my-keys
                                          ::state/server-security])
                      :log-initializer (s/fspec :args nil
                                                :ret ::log2/logger))
->>>>>>> b853485f
         :ret ::state/state-agent)
 (defn ctor
   [opts logger-initializer]
